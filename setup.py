#!/usr/bin/env python
import sys
from setuptools import setup, Extension
from distutils.errors import DistutilsError
from setuptools.command.build_py import build_py as _build
from setuptools.command.develop import develop as _develop
import subprocess as sp
import os, sys


# Get numpy include directory (works across versions)
import numpy
try:
    numpy_include = numpy.get_include()
except AttributeError:
    numpy_include = numpy.get_numpy_include()

c_compile_args=''
if '--enable-fftw-pthreads' in sys.argv:
    sys.argv.pop(sys.argv.index('--enable-fftw-pthreads'))
    FFTW_LIBS = ['fftw3', 'fftw3_threads', 'pthread']
    c_compile_args+='--enable-fftw-pthreads '
else:
    FFTW_LIBS = ['fftw3', 'fftw3_omp']

if '--disable-openmp' in sys.argv:
    sys.argv.pop(sys.argv.index('--disable-openmp'))
    USE_OPENMP = False
    c_compile_args+='--disable-openmp '
else:
    USE_OPENMP = True

libs = ['cfitsio', 'gsl', 'gslcblas', 'm'] + FFTW_LIBS

use_icc = False
if use_icc:
    extra = []
    if USE_OPENMP:
        libs += ['gomp', 'iomp5']
    extra += ['-openmp']
else:
    extra = ['-O4']
    if USE_OPENMP:
        libs += ['gomp']
    extra += ['-fopenmp']

<<<<<<< HEAD
=======

>>>>>>> 2b35f37a
def _compile_libchealpix():
    if not os.path.exists('_deps/lib/libchealpix.a'):
        try:
            sp.check_call('./scripts/install_libchealpix.sh',
                          shell=True)
        except:
            raise DistutilsError('Failed to install libchealpix.')

def _compile_libnmt():
    if not os.path.exists('_deps/lib/libnmt.a'):
        try:
            sp.check_call('./scripts/install_libnmt.sh ' +
                          c_compile_args, shell=True)
        except:
            raise DistutilsError('Failed to compile C library.')

class build(_build):
    """Specialized Python source builder."""
    def run(self):
        _compile_libchealpix()
        _compile_libnmt()
        _build.run(self)

class develop(_develop):
    """Specialized Python develop mode."""
    def run(self):
        _compile_libchealpix()
        _compile_libnmt()
        _develop.run(self)

_nmtlib = Extension("_nmtlib",
                    ["pymaster/namaster_wrap.c"],
                    extra_objects=["./_deps/lib/libnmt.a", "./_deps/lib/libchealpix.a"],
                    libraries=libs,
                    library_dirs=["./_deps/lib/"],
                    include_dirs=[numpy_include, "./src/","./_deps/include/"],
                    extra_compile_args=extra,
                    extra_link_args=extra
                    )

setup(
      cmdclass={'build_py': build, 'develop': develop},
      ext_modules=[_nmtlib],
      )<|MERGE_RESOLUTION|>--- conflicted
+++ resolved
@@ -44,10 +44,7 @@
         libs += ['gomp']
     extra += ['-fopenmp']
 
-<<<<<<< HEAD
-=======
 
->>>>>>> 2b35f37a
 def _compile_libchealpix():
     if not os.path.exists('_deps/lib/libchealpix.a'):
         try:
