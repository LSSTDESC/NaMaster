--- conflicted
+++ resolved
@@ -6,11 +6,7 @@
 [ -e $DEPDIR/lib ] || mkdir $DEPDIR/lib
 [ -e $DEPDIR/include ] || mkdir $DEPDIR/include
 ADEPDIR=$PWD/$DEPDIR
-<<<<<<< HEAD
 CFLAGS="$CFLAGS -fopenmp" CPPFLAGS="$CPPFLAGS -I${ADEPDIR}/include -fopenmp" LDFLAGS="$LDFLAGS -L${ADEPDIR}/lib" ./configure --prefix=${ADEPDIR} --with-pic $@
-=======
-
-CFLAGS+=" -fopenmp" CPPFLAGS+=" -I${ADEPDIR}/include -fopenmp" LDFLAGS+=" -L${ADEPDIR}/lib" ./configure --prefix=${ADEPDIR} --with-pic $@
 if [ $? -eq 0 ]; then
     echo "Successful configure."
 else
@@ -22,8 +18,6 @@
     echo "       - HEALPix"
     exit 127
 fi
-
->>>>>>> 965cb203
 make clean
 make
 if [ $? -eq 0 ]; then
